open Lwt.Infix

let ( >>>= ) = Lwt_result.bind

let src = Logs.Src.create "Msg_layer" ~doc:"messaging layer"

module Log = (val Logs.src_log src : Logs.LOG)

let compression = `None

exception Closed

let rec send write buf offset len =
  Lwt.catch (fun () -> write buf offset len >>= Lwt.return_ok) Lwt.return_error
  >>= function
  | Ok len' ->
      Log.debug (fun m -> m "Wrote %d to fd" len');
      if len' < len then
        (send [@tailcall]) write buf (offset + len') (len - len')
      else Lwt.return_ok ()
  | Error e ->
      Log.err (fun m -> m "Failed to send %a" Fmt.exn e);
      Lwt.return_error e

module Outgoing = struct
  type t = {
    fd : Lwt_unix.file_descr;
    mutable ongoing : int;
    mutable latest_xmit : (unit, exn) Lwt_result.t;
    switch_off_promise : (unit, exn) Lwt_result.t;
    switch : Lwt_switch.t;
  }

  let prev_send_wrapper t f =
    let failure e =
      Log.err (fun m -> m "Failed to send with %a" Fmt.exn e);
      Lwt_switch.turn_off t.switch >>= fun () -> Lwt.return_error Closed
    in
    t.latest_xmit >>= function
    | Ok () -> (
        Log.debug (fun m -> m "trying to catch f");
        Lwt.catch f Lwt.return_error >>= function
        | Ok v ->
            t.ongoing <- t.ongoing - 1;
            Lwt.return_ok v
        | Error e -> failure e )
    | Error e ->
        Log.debug (fun m -> m "Prev failed");
        failure e

  let write_vec fd v expected_size =
    let rec loop remaining =
      Lwt_unix.writev fd v >>= fun written ->
      if written <> remaining then (
        Lwt_unix.IO_vectors.drop v written;
        loop (remaining - written) )
      else Lwt.return_ok ()
    in
    Lwt.catch (fun () -> loop expected_size) Lwt.return_error

  let send t msg =
    if Lwt_switch.is_on t.switch then (
      Log.debug (fun m -> m "Trying to send");
<<<<<<< HEAD
=======
      if t.ongoing > 1024 then Log.err (fun m -> m "Send queue = %d" t.ongoing);
      let write p str len =
        p >>>= fun () ->
        send (Lwt_unix.write t.fd) (Bytes.unsafe_of_string str) 0 len
      in
>>>>>>> 176afcf9
      let main () =
        let append_to_vec (io, written) str len =
          Lwt_unix.IO_vectors.append_bytes io (Bytes.unsafe_of_string str) 0 len;
          (io, len + written)
        in
        let write_p () =
          let vec, expected_size =
            Capnp.Codecs.serialize_fold_copyless msg ~compression:`None
              ~init:(Lwt_unix.IO_vectors.create (), 0)
              ~f:append_to_vec
          in
          write_vec t.fd vec expected_size
        in
        let msg_p = prev_send_wrapper t write_p in
        let p = Lwt.choose [ msg_p; t.switch_off_promise ] in
        t.latest_xmit <- p;
        t.ongoing <- t.ongoing + 1;
        p
      in
      Lwt.catch main Lwt.return_error )
    else Lwt.return_error Closed

  let create ?switch fd =
    let switch =
      match switch with Some switch -> switch | None -> Lwt_switch.create ()
    in
    let off_p, off_f = Lwt.task () in
    Lwt_switch.add_hook_or_exec (Some switch) (fun () ->
        Lwt.wakeup off_f (Error Closed);
        Lwt.return_unit)
    >>= fun () ->
    let latest_xmit = Lwt.return_ok () in
    let t =
      { fd; latest_xmit; ongoing = 0; switch_off_promise = off_p; switch }
    in
    Lwt.return t
end

module Incomming = struct
  type t = {
    fd : Lwt_unix.file_descr;
    decoder : Capnp.Codecs.FramedStream.t;
    switch : Lwt_switch.t;
    recv_cond : unit Lwt_condition.t;
  }

  let rec recv t =
    match Capnp.Codecs.FramedStream.get_next_frame t.decoder with
    | _ when not (Lwt_switch.is_on t.switch) -> Lwt.return_error Closed
    | Ok msg -> Lwt.return (Ok (Capnp.BytesMessage.Message.readonly msg))
    | Error Capnp.Codecs.FramingError.Unsupported ->
        failwith "Unsupported Cap'n'Proto frame received"
    | Error Capnp.Codecs.FramingError.Incomplete ->
        Log.debug (fun f -> f "Incomplete; waiting for more data...");
        Lwt_condition.wait t.recv_cond >>= fun () -> (recv [@tailcall]) t

  let recv_thread ?(buf_size = 256) t =
    let handler recv_buffer len =
      if len > 0 then (
        let buf = Bytes.sub recv_buffer 0 len in
        Capnp.Codecs.FramedStream.add_fragment t.decoder
          (Bytes.unsafe_to_string buf);
        Lwt_condition.broadcast t.recv_cond ();
        if Capnp.Codecs.FramedStream.bytes_available t.decoder > 2*1024*1024 then
          Log.err (fun m -> m "Queuing in the recv socket of %d" (Capnp.Codecs.FramedStream.bytes_available t.decoder));
        (* don't need to wipe buffer since will be wiped by Bytes.sub *)
        Ok () )
      else Error `EOF
    in
    let recv_buffer = Bytes.create buf_size in
    let rec loop () =
      Lwt.catch
        (fun () -> Lwt_unix.read t.fd recv_buffer 0 buf_size >>= Lwt.return_ok)
        Lwt.return_error
      >>= function
      | _ when not (Lwt_switch.is_on t.switch) ->
          Log.debug (fun m -> m "Connection closed");
          Lwt.return_unit
      | Error e ->
          Log.err (fun m ->
              m "Failed to receive with %a, closing conn" Fmt.exn e);
          Lwt_switch.turn_off t.switch
      | Ok len -> (
          Log.debug (fun m -> m "Recieved data from socket");
          match handler recv_buffer len with
          | Ok () -> 
            (
            if Capnp.Codecs.FramedStream.bytes_available t.decoder > 1024 * 1024 then
              Lwt_main.yield ()
            else Lwt.return_unit) >>= fun () -> (loop [@tailcall]) ()
          | Error `EOF ->
              Log.debug (fun m -> m "Connection closed with EOF");
              Lwt_switch.(
                if is_on t.switch then Lwt_switch.turn_off t.switch
                else Lwt.return_unit) )
    in
    loop ()

  let create ?switch fd =
    let decoder = Capnp.Codecs.FramedStream.empty compression in
    let switch =
      match switch with Some switch -> switch | None -> Lwt_switch.create ()
    in
    let recv_cond = Lwt_condition.create () in
    let t = { fd; decoder; switch; recv_cond } in
    Lwt.async (fun () -> recv_thread t);
    Lwt_switch.add_hook_or_exec (Some switch) (fun () ->
        Lwt_condition.broadcast recv_cond ();
        Lwt.return_unit)
    >>= fun () -> Lwt.return t
end<|MERGE_RESOLUTION|>--- conflicted
+++ resolved
@@ -61,14 +61,6 @@
   let send t msg =
     if Lwt_switch.is_on t.switch then (
       Log.debug (fun m -> m "Trying to send");
-<<<<<<< HEAD
-=======
-      if t.ongoing > 1024 then Log.err (fun m -> m "Send queue = %d" t.ongoing);
-      let write p str len =
-        p >>>= fun () ->
-        send (Lwt_unix.write t.fd) (Bytes.unsafe_of_string str) 0 len
-      in
->>>>>>> 176afcf9
       let main () =
         let append_to_vec (io, written) str len =
           Lwt_unix.IO_vectors.append_bytes io (Bytes.unsafe_of_string str) 0 len;
